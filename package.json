--- conflicted
+++ resolved
@@ -1,21 +1,15 @@
 {
   "name": "aff",
-  "version": "0.2.1",
+  "version": "0.2.0",
   "description": "Asynchronous effect system for TypeScript",
   "main": "out/index.js",
   "scripts": {
-<<<<<<< HEAD
     "build": "tsc -p ./src",
     "install": "typings install",
-    "pretest": "tsc",
+    "prepublish": "npm run build",
+    "pretest": "npm run build",
     "test": "./node_modules/.bin/mocha out/*-spec.js",
     "preuninstall": "typings uninstall"
-=======
-    "build": "tsc",
-    "pretest": "npm run build",
-    "test": "mocha out/**/*-spec.js",
-    "prepublish": "npm run build"
->>>>>>> d732ff64
   },
   "author": "Sam Rijs",
   "license": "MIT",
@@ -27,16 +21,12 @@
     "chai": "^3.5.0",
     "chai-as-promised": "^5.2.0",
     "mocha": "^2.4.5",
-<<<<<<< HEAD
     "sinon": "^1.17.3",
     "sinon-chai": "^2.8.0",
-    "typescript": "^1.6.2"
+    "typescript": "^1.8.7"
   },
   "typings": "./lib/index.d.ts",
   "bugs": {
     "url" : "https://github.com/srijs/node-aff/issues"
-=======
-    "typescript": "^1.8.7"
->>>>>>> d732ff64
   }
 }